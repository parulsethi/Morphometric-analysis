import json
from itertools import cycle
from os import getcwd, mkdir, path
from shutil import rmtree

import ipyvolume as ipv
import matplotlib.pyplot as plt
import numpy as np
import tifffile
from matplotlib.patches import Ellipse
from pandas import DataFrame
from pandas.plotting import parallel_coordinates, scatter_matrix
from scipy.stats import sem
from seaborn import color_palette
from sklearn import decomposition, metrics, preprocessing
from sklearn.cluster import KMeans
from sklearn.discriminant_analysis import LinearDiscriminantAnalysis as LDA

from ..util._io import df_to_csv, read_groups_folders, silent_remove_file
from .api import Cell

_ALL_FEATURE_NAMES = (
    'surface_area',
    'total_length',
    'avg_process_thickness',
    'convex_hull',
    'no_of_forks',
    'no_of_primary_branches',
    'no_of_secondary_branches',
    'no_of_tertiary_branches',
    'no_of_quatenary_branches',
    'no_of_terminal_branches',
    'avg_length_of_primary_branches',
    'avg_length_of_secondary_branches',
    'avg_length_of_tertiary_branches',
    'avg_length_of_quatenary_branches',
    'avg_length_of_terminal_branches',
    'critical_radius',
    'critical_value',
    'enclosing_radius',
    'ramification_index',
    'skewness',
    'coefficient_of_determination',
    'sholl_regression_coefficient',
    'regression_intercept')


def _analyze_cells(
    groups_folders,
    img_type,
    groups_crop_tech,
    contrast_ptiles,
    threshold_method,
    shell_step_sz,
    poly_degree,
    save_features,
    show_logs
):
    """Performs complete reading &thre feature extraction for groups of cells.

    Parameters
    ----------
    groups_folders : list
        A list of strings containing path of each folder with image dataset.
    img_type : str
        Neuroimaging technique used to get image data of neuronal cell,
        either 'confocal' or 'DAB'.
    groups_crop_tech : list
        List of techniques used to crop each group's cell images from tissue
        image, elements can be either 'manual' or 'auto', by default 'manual'
        for all groups. (Assumes all images in a group are captured via the
        same cropping technique)
    contrast_ptiles : tuple of size 2
        `(low_percentile, hi_percentile)` Contains ends of band of percentile
        values for pixel intensities to which the contrast of all cell images
        would be stretched.
    threshold_method : str or None, optional
        Automatic single intensity thresholding method to be used for
        obtaining ROI from cell images either of 'otsu', 'isodata', 'li',
        'mean', 'minimum', 'triangle', 'yen'. If None & crop_tech is 'auto' &
        contrast stretch is (0, 100), a single intensity threshold of zero is
        applied, by default 'otsu'
    shell_step_sz : int
        Difference (in pixels) between concentric Sholl circles, by default 3
    poly_degree : int, optional
        Degree of polynomial for fitting regression model on sholl values, by
        default 3
    save_features : bool
        To save the features into a file.
    show_logs : bool
        To display logs of groups analysis.

    Returns
    -------
    features : DataFrame
        A DataFrame representing 23 morphometric of individual cells from
        each group.
    targets : list
        Representing Group ID of each Cell.
    sholl_original_plots : list
        Original values for Sholl radii vs. no. of intersections for each
        cell.
    sholl_polynomial_plots : list
        Estimated values for Sholl radii vs. no. of intersections for each
        cell.
    group_cnts : list
        A list representing counts of members (cells) in each group.
    file_names : list
        Names of each cell image file.

    """
    file_names, dataset = read_groups_folders(groups_folders)
    SKIPPED_CELLS_FILENAME = 'skipped_cells.txt'

    dataset_features, targets = [], []

    sholl_original_plots = []
    sholl_polynomial_plots = []

    group_cnts = []
    bad_cells_idx = []
    cell_cnt = 0
    N_GROUPS = len(groups_folders)

    if groups_crop_tech is None:
        groups_crop_tech = ['manual' for i in range(N_GROUPS)]

    if type(groups_crop_tech) == str:
        groups_crop_tech = [groups_crop_tech for i in range(N_GROUPS)]

    silent_remove_file(SKIPPED_CELLS_FILENAME)

    for group_no, group in enumerate(dataset):
        group_cell_cnt = 0
        for cell_image in group:
            if show_logs:
                print('Analyzing:', file_names[cell_cnt])

            cell_cnt += 1
            try:
                cell = Cell(cell_image, img_type,
                            crop_tech=groups_crop_tech[group_no],
                            contrast_ptiles=contrast_ptiles,
                            threshold_method=threshold_method,
                            shell_step_size=shell_step_sz,
                            polynomial_degree=poly_degree)
                cell_features = list(cell.features.values())

                for feature in cell_features:
                    if feature is None:
                        raise RuntimeError('Illegal morphological '
                                           'features extracted!')

                group_cell_cnt += 1

                targets.append(group_no)

                sholl_original_plots.append(cell._sholl_intersections)

                sholl_polynomial_plots.append(
                    cell._non_zero_sholl_intersections)

                dataset_features.append(cell_features)
            except Exception as err:
                bad_cells_idx.append(cell_cnt - 1)
                print('Warning: Skipping analysis of',
                      f'"{file_names[cell_cnt - 1]}" due to {err}.')
                with open(SKIPPED_CELLS_FILENAME, 'a') as skip_file:
                    skip_file.write(file_names[cell_cnt - 1] + '\n')

        group_cnts.append(group_cell_cnt)

    file_names = [cell_name for idx, cell_name in enumerate(file_names)
                  if idx not in bad_cells_idx]
    features = DataFrame(dataset_features, columns=_ALL_FEATURE_NAMES)

    if save_features:
        FEATURES_DIR, FEATURES_FILE_NAME = '/Results/', 'features.csv'
        out_features = features.copy()
        out_features.insert(0, 'cell_image_file', file_names)
        df_to_csv(out_features, FEATURES_DIR, FEATURES_FILE_NAME)

    return (features, targets, sholl_original_plots, sholl_polynomial_plots,
            group_cnts, file_names)


class Groups:
    """Container object for groups of cells of nervous system

    It extract 23 Morphometric features of all the cells in each group &
    provides group level sholl analysis, PCA & clustering according to
    those features.

    Parameters
    ----------
    groups_folders : list
        Path to folders containing input cell images with each path
        corresponding to different subgroups.
    image_type : str
        Neuroimaging technique used to get image data of all cells,
        either 'confocal' or 'DAB'. This assumes that the group datasets are
        of homogeneous `image_type`.
    groups_crop_tech : list or str
        Representing techniques used to crop each group's cell images from
        tissue image, elements can be either 'manual' or 'auto', by default
        'manual' for all groups. (Assumes all images in a group are captured
        via the same cropping technique)
    labels : dict
        Group labels to be used for visualization. Specify for each group.
    contrast_ptiles : tuple of size 2, optional
        `(low_percentile, hi_percentile)` Contains ends of band of percentile
        values for pixel intensities to which the contrast of all cell images
        would be stretched, by default (0, 100)
    threshold_method : str or None, optional
        Automatic single intensity thresholding method to be used for
        obtaining ROI from cell images either of 'otsu', 'isodata', 'li',
        'mean', 'minimum', 'triangle', 'yen'. If None & crop_tech is 'auto' &
        contrast stretch is (0, 100), a single intensity threshold of zero is
        applied, by default 'otsu'
    shell_step_size : int, optional
        Difference (in pixels) between concentric Sholl circles, by default 3
    polynomial_degree : int, optional
        Degree of polynomial for fitting regression model on sholl values, by
        default 3
    save_features : bool, optional
        To save a file containing morphometric features of each cell,
        by default True
    show_logs : bool, optional
        To show logs of analysis of each cell, by default False

    Attributes
    ----------
    features : DataFrame
        A DataFrame representing 23 morphometric of individual cells from
        each group.
    shell_step_size : int
        Difference (in pixels) between concentric Sholl circles, by default 3
    file_names : list
        Names of each cell image file.
    targets : list
        Representing Group ID of each Cell.
    group_counts : list
        A list representing counts of members (cells) in each group.
    sholl_original_plots : list
        Original values for Sholl radii vs. no. of intersections for each
        cell.
    sholl_polynomial_plots : list
        Estimated values for Sholl radii vs. no. of intersections for each
        cell.
    labels : dict
        Labels for each group to be used for visualization.
    markers : dict
        marker for each group to be used in visualization.
    feature_significance : ndarray
        Coefficient values for each feature used for calculating the PCA,
        represents the significance of the feature.
    projected : ndarray
        Coordinates of each Cell in the multidimensional space defined by the
        Principal Components.

    """
    __slots__ = ('features', 'targets', 'sholl_original_plots', 'labels',
                 'sholl_polynomial_plots', 'pca_feature_names', 'markers',
                 'feature_significance', 'file_names', 'group_counts',
                 'projected', 'shell_step_size')

    def __init__(
        self,
        groups_folders,
        image_type,
        groups_crop_tech,
        labels,
        contrast_ptiles=(0, 100),
        threshold_method='otsu',
        shell_step_size=3,
        polynomial_degree=3,
        save_features=True,
        show_logs=False
    ):
        self.labels = labels
        self.shell_step_size = shell_step_size

        (
            self.features,
            self.targets,
            self.sholl_original_plots,
            self.sholl_polynomial_plots,
            self.group_counts,
            self.file_names
        ) = _analyze_cells(groups_folders, image_type, groups_crop_tech,
                           contrast_ptiles, threshold_method, shell_step_size,
                           polynomial_degree, save_features, show_logs)

        self.pca_feature_names = None
        self.markers = None
        self.feature_significance = None

    def plot_avg_sholl_plot(self, save_results=True, mark_avg_branch_lengths=False):
        """Plots average Sholl Plot

        Parameters
        ----------
        save_results : bool, optional
            To save a file containing Sholl Plots for each cell,
            by default True
        mark_avg_branch_lengths : bool, optional
            To highlight the mean branch length intervals on the X-axis,
            by default False

        """
        file_names = self.file_names
        shell_step_sz = self.shell_step_size
        polynomial_plots = list(map(lambda x: list(x),
                                    self.sholl_polynomial_plots))
        group_cnts = self.group_counts
        labels = self.labels

        len_polynomial_plots = max(map(len, polynomial_plots))

        polynomial_plots = np.array([
            x+[0]*(len_polynomial_plots-len(x)) for x in polynomial_plots])

        x = list(range(shell_step_sz,
                       shell_step_sz * len_polynomial_plots + 1,
                       shell_step_sz))

        lft_idx = 0
        for group_no, group_cnt in enumerate(group_cnts):
            y = np.mean(polynomial_plots[lft_idx: lft_idx + group_cnt],
                        axis=0)
            e = sem(polynomial_plots[lft_idx: lft_idx + group_cnt], axis=0)
            lft_idx += group_cnt
            plt.errorbar(x, y, yerr=e, label=labels[group_no])

        if mark_avg_branch_lengths:
            ALPHA = .27
            branch_lengths = (
                self.features[_ALL_FEATURE_NAMES[10]].mean(),
                self.features[_ALL_FEATURE_NAMES[11]].mean(),
                self.features[_ALL_FEATURE_NAMES[12]].mean(),
                self.features[_ALL_FEATURE_NAMES[13]].mean(),
                self.features[_ALL_FEATURE_NAMES[14]].mean()
            )
            csum = branch_lengths[0]
            plt.axvspan(0, csum, color='r', alpha=ALPHA)
            plt.axvspan(csum, csum + branch_lengths[1], color='b', alpha=ALPHA)
            csum += branch_lengths[1]
            plt.axvspan(csum, csum + branch_lengths[2], color='m', alpha=ALPHA)
            csum += branch_lengths[2]
            plt.axvspan(csum, csum + branch_lengths[3], color='g', alpha=ALPHA)
            csum += branch_lengths[3]
            plt.axvspan(csum, csum + branch_lengths[4], color='c', alpha=ALPHA)

        plt.xlabel("Distance from soma")
        plt.ylabel("No. of intersections")
        plt.legend()
        plt.show()

        if save_results:
            # single_cell_intersections
            DIR, OUTFILE = '/Results/', 'sholl_intersections.csv'
            cols = list(range(shell_step_sz,
                              (len_polynomial_plots + 1) * shell_step_sz,
                              shell_step_sz))

            write_buffer = DataFrame(file_names, columns=['file_name'])
            df_polynomial_plots = DataFrame(polynomial_plots, columns=cols)
            write_buffer[df_polynomial_plots.columns] = df_polynomial_plots
            df_to_csv(write_buffer, DIR, OUTFILE)

<<<<<<< HEAD
=======
    def plot_feature_scatter_matrix(self, on_features):
        """Plot feature scatter matrix.

        Parameters
        ----------
        on_features : list, optional
            List of names of morphological features using which
            scatter matrix will be plotted, by default None.
            If None, all 23 morphological features will be used.

        """
        if on_features is None:
            on_features = list(_ALL_FEATURE_NAMES)

        subset_features = self.features[on_features]

        scaler = preprocessing.MinMaxScaler()
        scaler.fit(subset_features)
        X = DataFrame(scaler.transform(subset_features), columns=on_features)

        axis = scatter_matrix(X, figsize=(18, 18))
        for ax in axis.flatten():
            ax.xaxis.label.set_rotation(30)
            ax.xaxis.label.set_ha('right')
            ax.yaxis.label.set_rotation(45)
            ax.yaxis.label.set_ha('right')

        plt.show()

>>>>>>> 58c34e2d
    def pca(
        self,
        n_PC,
        color_dict,
        markers,
        on_features=None,
        save_results=True
    ):
        """Principal Component Analysis of morphological features of cells.

        Parameters
        ----------
        n_PC : int
            If greater than 1, return n_PC number of Principal Components
            after clustering. If None & use_features is False, it's
            autoselected as number of Principal Components calculated.
        color_dict : dict
            Dict with color to be used for each group.
        marker : dict
            Dict with marker for each group to be used in PCA plot.
        on_features : list, optional
            List of names of morphological features from which Principal
            Components will be derived, by default None.
            If None, all 23 morphological features will be used.
        save_results : bool, optional
            To save a file containing PCA values, by default True

        Returns
        -------
        feature_significance : ndarray
            Eigenvectors of each Principal Component.
        covariance_matix : ndarray
            Data covariance computed via generative model.
        var_PCs : ndarray
            Captured variance ratios of each Principal Component.

        Raises
        ------
        ValueError
            * If n_PC isn't greater than 1 & less than the total number of
            morphological features of cells.
            * If element(s) of on_features is/are not in list of all
            morphological features.

        """
        all_features = list(_ALL_FEATURE_NAMES)
        targets = self.targets
        labels = self.labels

        if n_PC < 2 or n_PC >= len(all_features):
            raise ValueError('Principal Components must be greater than 1 & '
                             'less than number of morphological features.')

        if on_features is None:
            on_features = all_features
        elif not all(feature in all_features for feature in set(on_features)):
            raise ValueError('Selected Principal Components are not a subset '
                             'of the original set of morphological features.')

        self.pca_feature_names = on_features
        self.markers = markers

        def get_cov_ellipse(cov, centre, nstd, **kwargs):
            """Return an Ellipse patch representing the covariance matrix
            `cov` centred at `centre` and scaled by the factor `nstd`.

            """
            # Find and sort eigenvalues and eigenvectors into descending order
            eigvals, eigvecs = np.linalg.eigh(cov)
            order = eigvals.argsort()[::-1]
            eigvals, eigvecs = eigvals[order], eigvecs[:, order]

            # The anti-clockwise angle to rotate our ellipse by
            vx, vy = eigvecs[:, 0][0], eigvecs[:, 0][1]
            theta = np.arctan2(vy, vx)

            # Width and height of ellipse to draw
            width, height = nstd * np.sqrt(eigvals)

            return Ellipse(centre, width, height, np.degrees(theta), **kwargs)

        subset_features = self.features[on_features].to_numpy()

        pca_object = decomposition.PCA(n_PC, svd_solver='arpack')

        # Scale data
        scaler = preprocessing.MaxAbsScaler()
        scaler.fit(subset_features)
        X = scaler.transform(subset_features)

        # fit on data
        pca_object.fit(X)

        # access values and vectors
        feature_significance = pca_object.components_

        # variance captured by principal components
        var_PCs = pca_object.explained_variance_ratio_

        # transform data
        projected = pca_object.transform(X)

        PC_1 = projected[:, 0]
        PC_2 = projected[:, 1]

        if save_results:
            PC_COLUMN_NAMES = [f'PC {itr + 1}' for itr in range(n_PC)]
            pca_values = DataFrame(data=projected, columns=PC_COLUMN_NAMES)
            df_to_csv(pca_values, '/Results/', 'pca_values.csv')

        fig, axes = plt.subplots(ncols=2, nrows=1, figsize=(8, 4))

        axes[0].plot(pca_object.explained_variance_ratio_, '-o')
        axes[0].set_xlabel('Principal Component')
        axes[0].set_ylabel('Proportion of Variance Explained')
        axes[0].title.set_text('Scree Plot')
        axes[1].plot(pca_object.explained_variance_ratio_.cumsum(), '-o')
        axes[1].set_xlabel('Principal Component')
        axes[1].set_ylabel('Cumulative Proportion of Variance Explained')
        axes[1].title.set_text('Cumulative Scree Plot')
        plt.ylim(0, 1)
        fig.tight_layout()
        plt.show()

        def visualize_two_PCs():
            n_std = 3  # no. of standard deviations to show
            fig, ax = plt.subplots()
            fig.patch.set_facecolor('white')
            for l in np.unique(targets):
                ix = np.where(targets == l)
                mean_PC_1 = np.mean(PC_1[ix])
                mean_PC_2 = np.mean(PC_2[ix])
                cov = np.cov(PC_1, PC_2)
                ax.scatter(PC_1[ix], PC_2[ix], c=color_dict[l], s=40,
                           label=labels[l], marker=markers[l])
                e = get_cov_ellipse(cov, (mean_PC_1, mean_PC_2),
                                    n_std, fc=color_dict[l], alpha=0.4)
                ax.add_artist(e)

            plt.title('First two Principal Components')
            plt.xlabel(f'PC 1 (Variance: {var_PCs[0]*100:.1f})', fontsize=14)
            plt.ylabel(f'PC 2 (Variance: {var_PCs[1]*100:.1f})', fontsize=14)
            plt.legend(title='Groups')
            plt.show()

        visualize_two_PCs()

        self.feature_significance = feature_significance
        self.projected = projected
        feature_significance = pca_object.components_
        covariance_matix = pca_object.get_covariance()

        return feature_significance, covariance_matix, var_PCs

    def plot_feature_histograms(self, features=list(_ALL_FEATURE_NAMES)):
        """Plots feature histograms for groups.

        Raises
        ------
        ValueError
            If `features` is not a subset of 23 Morphometric features.

        """
        if not set(features).issubset(features):
            raise ValueError('Given feature names must be a subset or equal to '
                             'set of 23 Morphometric features.')

        axes = plt.subplots((len(features)+1)//2, 2, figsize=(15, 12))[1]
        data = self.features[features].to_numpy()

        ko = data[np.where(np.array(self.targets) == 0)[0]]
        control = data[np.where(np.array(self.targets) == 1)[0]]
        ax = axes.ravel()  # flat axes with numpy ravel

        for i in range(len(features)):
            bins = np.histogram(data[:, i], bins=40)[1]
            # red color for malignant class
            ax[i].hist(ko[:, i], bins=bins, color='r', alpha=.5)
            # alpha is for transparency in the overlapped region
            ax[i].hist(control[:, i], bins=bins, color='g', alpha=0.3)
            ax[i].set_title(features[i], fontsize=9)
            # x-axis co-ordinates aren't so useful, as we just want to
            # look how well separated the histograms are
            ax[i].axes.get_xaxis().set_visible(False)
            ax[i].set_yticks(())

        ax[0].legend(self.labels, loc='best', fontsize=8)
        plt.tight_layout()
        plt.show()

    def plot_feature_significance_heatmap(self):
        """Plots feature significance heatmap.

        Raises
        ------
        RuntimeError
            If Principal Components are not found before plotting
            feature significance heatmap.

        """
        if not hasattr(self, 'projected'):
            raise RuntimeError('Principal Components must be found before '
                               'plotting feature significance heatmap.')
        n_PC = self.feature_significance.shape[0]
        feature_significance = self.feature_significance
        significance_order_PC_1 = np.argsort(feature_significance[0])
        sorted_feature_significance = np.zeros(feature_significance.shape)

        def order_by_significance(significance):
            out = np.array(significance)[significance_order_PC_1]
            return out

        sorted_feature_significance = list(map(
            order_by_significance, feature_significance))

        sorted_feature_names = np.array(self.pca_feature_names)[
            significance_order_PC_1]

        data = np.array(sorted_feature_significance)
        plt.matshow(data, cmap='bwr')
        for (i, j), z in np.ndenumerate(data):
            plt.text(j, i, f'{z:.1f}', ha='center', va='center')
        plt.yticks(list(range(n_PC)), [
            f'PC {i+1}' for i in range(n_PC)], fontsize=10)
        plt.colorbar(orientation='horizontal')
        plt.xticks(range(len(sorted_feature_names)),
                   sorted_feature_names, rotation=65, ha='left')
        plt.show()

    def plot_feature_significance_vectors(self):
        """Plots feature significance vectors after PCA.

        Raises
        ------
        RuntimeError
            If Principal Components are not found before plotting
            feature significance vectors.

        """
        if not hasattr(self, 'projected'):
            raise RuntimeError('Principal Components must be found before '
                               'plotting feature significance vectors.')
        score = self.projected
        coeff = np.transpose(self.feature_significance)
        labels = self.pca_feature_names
        xs = score[:, 0]
        ys = score[:, 1]
        n = coeff.shape[0]
        scale_x = 1.0 / (xs.max() - xs.min())
        scale_y = 1.0 / (ys.max() - ys.min())

        plt.figure(figsize=(10, 9))
        ax = plt.axes()
        ax.scatter(xs * scale_x, ys * scale_y, c=self.targets, alpha=.5)
        for i in range(n):
            ax.arrow(0, 0, coeff[i, 0], coeff[i, 1], color='r', alpha=0.5)
            ax.text(coeff[i, 0] * 1.15, coeff[i, 1] * 1.15,
                    f'Var{i+1}' if labels is None else labels[i],
                    color='g', ha='center', va='center')
        ax.set_xlabel('PC 1')
        ax.set_ylabel('PC 2')
        plt.show()

    def get_clusters(
        self,
        k=None,
        use_features=True,
        n_PC=None,
        plot='parallel',
<<<<<<< HEAD
        save_results=True
=======
        save_results=True,
        label_metadata=True,
        export_clustered_cells=False
>>>>>>> 58c34e2d
    ):
        """
        Highly configurable K-Means clustering & visualization of cell data.

        Parameters
        ----------
        k : int or None, default None
            If greater than 1, return k number of clusters. Else if None it is
            autoselected, on basis of maximum Calinski Harabasz Score.
        use_features : bool, default True
            If True, clustering would use original set of morphometric features.
        n_PC : int or None, default None
            If greater than 1, return n_PC number of Principal Components after
            clustering. If None & use_features is False, it's autoselected as
            number of Principal Components calculated.
        plot : str or None, default 'parallel'
            The type of plot user would like to get, either parallel or scatter.
        save_results : bool, optional
            To save a file containing clustering results, by default True
<<<<<<< HEAD
=======
        label_metadata : bool, optional
            To append cluster labels in metadata of cell images, by default True
>>>>>>> 58c34e2d

        Returns
        -------
        centers_df
            A DataFrame with normalized center coordinates of each cluster.
        df
            A DataFrame with normalized cell coordinates & the respective
            cluster to which they belong.
        dist
            A DataFrame with distribution of cells in the clusters, where the
            rows represent cluster numbers.

        """
        all_features = self.features
        group_cnts = self.group_counts.copy()
        labels = iter(self.labels.values())
        markers = iter(self.markers.values())
        n_cells = all_features.shape[0]
        seed = np.random.randint(0, n_cells)  # for deterministic randomness

        if k is not None and (k < 2 or k > n_cells):
            raise ValueError('Number of clusters, k, must be greater than 1 & '
                             'lesser than the total number of cells.')

        if plot not in [None, 'parallel', 'scatter']:
            raise ValueError('Plot must be either of parallel or scatter.')

        def compute_clusters(n_clusters, normalized_features, max_clusters):
            best_variance_ratio, best_k, best_model = 0, 0, None
            K = range(2, max_clusters +
                      1) if n_clusters is None else [n_clusters]

            # Either autoselect least varying K-Means model or use specified k
            for k in K:
                # convergence is costly, better to prespecify k
                model = KMeans(n_clusters=k, random_state=seed).fit(
                    normalized_features)
                variance_ratio = metrics.calinski_harabasz_score(
                    normalized_features, model.labels_)
                if variance_ratio > best_variance_ratio:
                    best_variance_ratio = variance_ratio
                    best_model = model
                    best_k = k

            return best_k, best_model, best_variance_ratio

        if use_features:
            if n_PC is None:
                scaler = preprocessing.MaxAbsScaler()
                features = all_features.to_numpy()
                COLUMN_NAMES = ['normalized_' +
                                itr for itr in _ALL_FEATURE_NAMES]
                df = DataFrame(scaler.fit(features).transform(features),
                               columns=COLUMN_NAMES)
            else:
                raise ValueError('Cannot use morphological features & n_PC '
                                 'simultaneously')
        else:
            if not hasattr(self, 'projected'):
                raise RuntimeError('Principal Components must be found before '
                                   'clustering in their feature space.')

            projected = self.projected

            if n_PC is None:
                # autoselect n_PC as number of computed Principal Components
                n_PC = projected.shape[1]

            if 1 < n_PC <= projected.shape[1]:
                COLUMN_NAMES = [f'PC {itr}' for itr in range(1, n_PC+1)]
                df = DataFrame(projected[:, :n_PC], columns=COLUMN_NAMES)
            else:
                raise ValueError('Number of Principal Components, n_PC, should '
                                 'be greater than 1 & less than or equal to the'
                                 ' total number of Principal Components.')

        if n_PC not in [2, 3] and plot == 'scatter':
            raise ValueError('Scatter plot can only be in 2D or 3D.')

        normalized_feature_vector = df.to_numpy()

        # TODO: Select best max value for k
        k, kmeans_model, variance_ratio = compute_clusters(
            k, normalized_feature_vector, 8)

        # creates a dataframe with a column for cluster number
        centers_df = DataFrame(kmeans_model.cluster_centers_,
                               columns=COLUMN_NAMES)
        centers_df['cluster_label'] = range(k)

        LABEL_COLOR_MAP = color_palette(None, k)

        def parallel_plot(data):
            plt.figure(figsize=(15, 8)).gca().axes.set_ylim([-3, 3])
            parallel_coordinates(data, 'cluster_label',
                                 color=LABEL_COLOR_MAP, marker='o')
            plt.xticks(rotation=90)

        def scatter_plot(data, centers):
            l_idx = r_idx = 0
            label_color = [LABEL_COLOR_MAP[l] for l in kmeans_model.labels_]

            if data.shape[1] == 2:
                for i in range(k):
                    plt.text(centers[i, 0], centers[i, 1], i, weight='bold',
                                size=10, backgroundcolor=LABEL_COLOR_MAP[i],
                                color='white')

                for cells in group_cnts:
                    r_idx += cells
                    plt.scatter(data[l_idx:r_idx, 0], data[l_idx:r_idx, 1], 40,
                                label_color[l_idx:r_idx], next(markers),
                                label=next(labels), alpha=.75)
                    l_idx += cells

                plt.xlabel('PC1'), plt.ylabel('PC2')
                plt.legend(title='Groups')
                plt.show()
            elif data.shape[1] == 3:  # ipyvolume 3D scatter plot
                # assuming 2 classes: stab & ctrl
                MARKERS = cycle(['box', 'sphere', 'arrow', 'point_2d',
                                 'square_2d', 'triangle_2d', 'circle_2d'])
                ipv.figure()
                ipv.scatter(centers[:, 0], centers[:, 1], centers[:, 2],
                            LABEL_COLOR_MAP, 5, 5.6, marker='diamond')

                for cells in group_cnts:
                    r_idx += cells
                    ipv.scatter(data[l_idx:r_idx, 0], data[l_idx:r_idx, 1],
                                data[l_idx:r_idx, 2], label_color[l_idx:r_idx],
                                4, 4.6, marker=next(MARKERS))
                    l_idx += cells

                ipv.xyzlabel('PC1', 'PC2', 'PC3')
                ipv.show()

        if plot is not None:
            if plot == 'parallel':
                parallel_plot(centers_df)
            elif plot == 'scatter':
                scatter_plot(normalized_feature_vector,
                             kmeans_model.cluster_centers_)

        print(f'k = {k} clusters (0, ..., {k})',
              f'with Variance Ratio = {variance_ratio}')
        print(f'seed = {seed}')
        print('Using', ('principal components',
                        'morphometric features')[use_features])

        group_cnts.insert(0, 0)
        group_pos = np.cumsum(group_cnts)

        df['cluster_label'] = kmeans_model.labels_
        dist = DataFrame()

        for idx, r_pos in enumerate(group_pos):
            if idx == 0:
                continue
            l_pos = group_pos[idx - 1]
            dist[self.labels[idx - 1]] = (
                df['cluster_label'][l_pos: r_pos].value_counts())

        out = DataFrame(self.file_names, columns=['file_name'])
        out[df.columns] = df

        if save_results:
            df_to_csv(out, '/Results/', 'clustered_cells.csv')

        if label_metadata:
            for _, row in out.iterrows():
                file_name = row['file_name']
                if file_name.split('.')[-1] == 'tif':
                    with tifffile.TiffFile(file_name) as file:
                        img = file.asarray()
                        try:
                            cell_metadata = json.loads(
                                file.pages[0].tags['ImageDescription'].value)
                        except json.decoder.JSONDecodeError:
                            cell_metadata = {}
                        cell_metadata['cluster_label'] = row['cluster_label']
                        out_metadata = json.dumps(cell_metadata)
                        tifffile.imsave(file_name, img,
                                        description=out_metadata)

        if export_clustered_cells:
            DIR = getcwd() + '/Results/clustered_cells/'
            if path.exists(DIR) and path.isdir(DIR):
                rmtree(DIR)
            mkdir(DIR)
            CLUSTER_DIRS = map(str, np.unique(kmeans_model.labels_).tolist())
            for cluster_dir in CLUSTER_DIRS:
                mkdir(DIR + cluster_dir)

            for _, row in out.iterrows():
                file_path = row['file_name']
                if file_path.split('.')[-1] == 'tif':
                    with tifffile.TiffFile(file_path) as file:
                        name = file_path.split('/')[-1]
                        img = file.asarray()
                        try:
                            cell_metadata = json.loads(
                                file.pages[0].tags['ImageDescription'].value)
                        except json.decoder.JSONDecodeError:
                            cell_metadata = {}
                        out_metadata = json.dumps(cell_metadata)
                        tifffile.imsave(DIR + str(row['cluster_label']) \
                                            + '/' + name,
                                        img, description=out_metadata)

        return centers_df, df, dist

    def lda(
        self,
        n_components,
        cluster_labels,
        on_features=None
    ):
        """Linear Discriminant Analysis of morphological features of cells.

        Parameters
        ----------
        n_components : int
            Number of components (<= min(n_classes - 1, n_features)) for
            dimensionality reduction. If None, will be set to
            min(n_classes - 1, n_features).
        on_features : list, optional
            List of names of morphological features from which LDA
            Components will be derived, by default None.
            If None, all 23 morphological features will be used.

        Returns
        -------
        feature_significance : ndarray
            Eigenvectors of each Component.
        covariance_matix : ndarray
            Data covariance computed via generative model.
        vars : ndarray
            Captured variance ratios of each Component.

        Raises
        ------
        ValueError
            * If n_PC isn't greater than 1 & less than the total number of
            morphological features of cells.
            * If element(s) of on_features is/are not in list of all
            morphological features.

        """
        all_features = list(_ALL_FEATURE_NAMES)
        labels = iter(self.labels.values())

        if on_features is None:
            on_features = all_features
        elif not all(feature in all_features for feature in set(on_features)):
            raise ValueError('Selected features are not a subset '
                             'of the original set of morphological features.')

        self.pca_feature_names = on_features
        markers = iter(self.markers.values())

        subset_features = self.features[on_features].to_numpy()

        lda_object = LDA(n_components=n_components, store_covariance=True)

        # Scale data
        scaler = preprocessing.MaxAbsScaler()
        scaler.fit(subset_features)
        X = scaler.transform(subset_features)

        # fit on data
        lda_object.fit(X, cluster_labels)

        # access values and vectors
        feature_significance = lda_object.coef_

        # variance captured by components
        vars = lda_object.explained_variance_ratio_

        # transform data
        projected = lda_object.transform(X)

        def visualize_two_components():
            C_1 = projected[:, 0]
            C_2 = projected[:, 1]

            l_idx = r_idx = 0
            LABEL_COLOR_MAP = color_palette(None, n_components)
            label_color = [LABEL_COLOR_MAP[l] for l in cluster_labels]
            group_cnts = self.group_counts.copy()

            centers = lda_object.transform(lda_object.means_)

            for i in range(n_components):
                plt.text(centers[i, 0], centers[i, 1], i, weight='bold',
                         size=10, backgroundcolor=LABEL_COLOR_MAP[i],
                         color='white')

            for cells in group_cnts:
                r_idx += cells
                plt.scatter(C_1[l_idx:r_idx], C_2[l_idx:r_idx], 40,
                            label_color[l_idx:r_idx], next(markers),
                            label=next(labels), alpha=.65)
                l_idx += cells

            plt.legend(title='Groups')
            plt.title('First two Components')
            plt.xlabel(f'C 1 (Variance: {vars[0]*100:.1f})', fontsize=14)
            plt.ylabel(f'C 2 (Variance: {vars[1]*100:.1f})', fontsize=14)
            plt.show()

        visualize_two_components()

        self.feature_significance = feature_significance
        self.projected = projected
        feature_significance = lda_object.coef_
        covariance_matix = lda_object.covariance_

<<<<<<< HEAD
        if save_results:
            out = DataFrame(self.file_names, columns=['file_name'])
            out[df.columns] = df
            df_to_csv(out, '/Results/', 'clustered_cells.csv')

        return centers_df, df, dist
=======
        return feature_significance, covariance_matix, vars
>>>>>>> 58c34e2d
<|MERGE_RESOLUTION|>--- conflicted
+++ resolved
@@ -368,8 +368,6 @@
             write_buffer[df_polynomial_plots.columns] = df_polynomial_plots
             df_to_csv(write_buffer, DIR, OUTFILE)
 
-<<<<<<< HEAD
-=======
     def plot_feature_scatter_matrix(self, on_features):
         """Plot feature scatter matrix.
 
@@ -399,7 +397,6 @@
 
         plt.show()
 
->>>>>>> 58c34e2d
     def pca(
         self,
         n_PC,
@@ -669,13 +666,9 @@
         use_features=True,
         n_PC=None,
         plot='parallel',
-<<<<<<< HEAD
-        save_results=True
-=======
         save_results=True,
         label_metadata=True,
         export_clustered_cells=False
->>>>>>> 58c34e2d
     ):
         """
         Highly configurable K-Means clustering & visualization of cell data.
@@ -695,11 +688,8 @@
             The type of plot user would like to get, either parallel or scatter.
         save_results : bool, optional
             To save a file containing clustering results, by default True
-<<<<<<< HEAD
-=======
         label_metadata : bool, optional
             To append cluster labels in metadata of cell images, by default True
->>>>>>> 58c34e2d
 
         Returns
         -------
@@ -909,6 +899,11 @@
                                             + '/' + name,
                                         img, description=out_metadata)
 
+        if save_results:
+            out = DataFrame(self.file_names, columns=['file_name'])
+            out[df.columns] = df
+            df_to_csv(out, '/Results/', 'clustered_cells.csv')
+
         return centers_df, df, dist
 
     def lda(
@@ -1017,13 +1012,4 @@
         feature_significance = lda_object.coef_
         covariance_matix = lda_object.covariance_
 
-<<<<<<< HEAD
-        if save_results:
-            out = DataFrame(self.file_names, columns=['file_name'])
-            out[df.columns] = df
-            df_to_csv(out, '/Results/', 'clustered_cells.csv')
-
-        return centers_df, df, dist
-=======
-        return feature_significance, covariance_matix, vars
->>>>>>> 58c34e2d
+        return feature_significance, covariance_matix, vars